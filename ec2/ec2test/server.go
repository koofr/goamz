// The ec2test package implements a fake EC2 provider with
// the capability of inducing errors on any given operation,
// and retrospectively determining what operations have been
// carried out.
package ec2test

import (
	"encoding/base64"
	"encoding/xml"
	"fmt"
	"io"
	"launchpad.net/goamz/ec2"
	"net"
	"net/http"
	"net/url"
	"regexp"
	"strconv"
	"strings"
	"sync"
)

var b64 = base64.StdEncoding

// Action represents a request that changes the ec2 state.
type Action struct {
	RequestId string

	// Request holds the requested action as a url.Values instance
	Request url.Values

	// If the action succeeded, Response holds the value that
	// was marshalled to build the XML response for the request.
	Response interface{}

	// If the action failed, Err holds an error giving details of the failure.
	Err *ec2.Error
}

// TODO possible other things:
// - some virtual time stamp interface, so a client
// can ask for all actions after a certain virtual time.

// Server implements an EC2 simulator for use in testing.
type Server struct {
	url      string
	listener net.Listener
	mu       sync.Mutex
	reqs     []*Action

	instances            map[string]*Instance      // id -> instance
	reservations         map[string]*reservation   // id -> reservation
	groups               map[string]*securityGroup // id -> group
	maxId                counter
	reqId                counter
	reservationId        counter
	groupId              counter
	initialInstanceState ec2.InstanceState
}

// reservation holds a simulated ec2 reservation.
type reservation struct {
	id        string
	instances map[string]*Instance
	groups    []*securityGroup
}

// instance holds a simulated ec2 instance
type Instance struct {
	// UserData holds the data that was passed to the RunInstances request
	// when the instance was started.
	UserData    []byte
	id          string
	imageId     string
	reservation *reservation
	instType    string
	state       ec2.InstanceState
}

// permKey represents permission for a given security
// group or IP address (but not both) to access a given range of
// ports. Equality of permKeys is used in the implementation of
// permission sets, relying on the uniqueness of securityGroup
// instances.
type permKey struct {
	protocol string
	fromPort int
	toPort   int
	group    *securityGroup
	ipAddr   string
}

// securityGroup holds a simulated ec2 security group.
// Instances of securityGroup should only be created through
// Server.createSecurityGroup to ensure that groups can be
// compared by pointer value.
type securityGroup struct {
	id          string
	name        string
	description string

	perms map[permKey]bool
}

func (g *securityGroup) ec2SecurityGroup() ec2.SecurityGroup {
	return ec2.SecurityGroup{
		Name: g.name,
		Id:   g.id,
	}
}

func (g *securityGroup) matchAttr(attr, value string) (ok bool, err error) {
	switch attr {
	case "description":
		return g.description == value, nil
	case "group-id":
		return g.id == value, nil
	case "group-name":
		return g.name == value, nil
	case "ip-permission.cidr":
		return g.hasPerm(func(k permKey) bool { return k.ipAddr == value }), nil
	case "ip-permission.group-name":
		return g.hasPerm(func(k permKey) bool {
			return k.group != nil && k.group.name == value
		}), nil
	case "ip-permission.from-port":
		port, err := strconv.Atoi(value)
		if err != nil {
			return false, err
		}
		return g.hasPerm(func(k permKey) bool { return k.fromPort == port }), nil
	case "ip-permission.to-port":
		port, err := strconv.Atoi(value)
		if err != nil {
			return false, err
		}
		return g.hasPerm(func(k permKey) bool { return k.toPort == port }), nil
	case "ip-permission.protocol":
		return g.hasPerm(func(k permKey) bool { return k.protocol == value }), nil
	case "owner-id":
		return value == ownerId, nil
	}
	return false, fmt.Errorf("unknown attribute %q", attr)
}

func (g *securityGroup) hasPerm(test func(k permKey) bool) bool {
	for k := range g.perms {
		if test(k) {
			return true
		}
	}
	return false
}

// ec2Perms returns the list of EC2 permissions granted
// to g. It groups permissions by port range and protocol.
func (g *securityGroup) ec2Perms() (perms []ec2.IPPerm) {
	// The grouping is held in result. We use permKey for convenience,
	// (ensuring that the group and ipAddr of each key is zero). For
	// each protocol/port range combination, we build up the permission
	// set in the associated value.
	result := make(map[permKey]*ec2.IPPerm)
	for k := range g.perms {
		groupKey := k
		groupKey.group = nil
		groupKey.ipAddr = ""

		ec2p := result[groupKey]
		if ec2p == nil {
			ec2p = &ec2.IPPerm{
				Protocol: k.protocol,
				FromPort: k.fromPort,
				ToPort:   k.toPort,
			}
			result[groupKey] = ec2p
		}
		if k.group != nil {
			ec2p.SourceGroups = append(ec2p.SourceGroups,
				ec2.UserSecurityGroup{
					Id:      k.group.id,
					Name:    k.group.name,
					OwnerId: ownerId,
				})
		} else {
			ec2p.SourceIPs = append(ec2p.SourceIPs, k.ipAddr)
		}
	}
	for _, ec2p := range result {
		perms = append(perms, *ec2p)
	}
	return
}

var actions = map[string]func(*Server, http.ResponseWriter, *http.Request, string) interface{}{
	"RunInstances":                  (*Server).runInstances,
	"TerminateInstances":            (*Server).terminateInstances,
	"DescribeInstances":             (*Server).describeInstances,
	"CreateSecurityGroup":           (*Server).createSecurityGroup,
	"DescribeSecurityGroups":        (*Server).describeSecurityGroups,
	"DeleteSecurityGroup":           (*Server).deleteSecurityGroup,
	"AuthorizeSecurityGroupIngress": (*Server).authorizeSecurityGroupIngress,
	"RevokeSecurityGroupIngress":    (*Server).revokeSecurityGroupIngress,
}

const ownerId = "9876"

// newAction allocates a new action and adds it to the
// recorded list of server actions.
func (srv *Server) newAction() *Action {
	srv.mu.Lock()
	defer srv.mu.Unlock()

	a := new(Action)
	srv.reqs = append(srv.reqs, a)
	return a
}

// NewServer returns a new server.
func NewServer() (*Server, error) {
	srv := &Server{
		instances:            make(map[string]*Instance),
		groups:               make(map[string]*securityGroup),
		reservations:         make(map[string]*reservation),
		initialInstanceState: Pending,
	}

	// Add default security group.
	g := &securityGroup{
		name:        "default",
		description: "default group",
		id:          fmt.Sprintf("sg-%d", srv.groupId.next()),
	}
	g.perms = map[permKey]bool{
		permKey{
			protocol: "icmp",
			fromPort: -1,
			toPort:   -1,
			group:    g,
		}: true,
		permKey{
			protocol: "tcp",
			fromPort: 0,
			toPort:   65535,
			group:    g,
		}: true,
		permKey{
			protocol: "udp",
			fromPort: 0,
			toPort:   65535,
			group:    g,
		}: true,
	}
	srv.groups[g.id] = g

	l, err := net.Listen("tcp", "localhost:0")
	if err != nil {
		return nil, fmt.Errorf("cannot listen on localhost: %v", err)
	}
	srv.listener = l

	srv.url = "http://" + l.Addr().String()

	// we use HandlerFunc rather than *Server directly so that we
	// can avoid exporting HandlerFunc from *Server.
	go http.Serve(l, http.HandlerFunc(func(w http.ResponseWriter, req *http.Request) {
		srv.serveHTTP(w, req)
	}))
	return srv, nil
}

// Quit closes down the server.
func (srv *Server) Quit() {
	srv.listener.Close()
}

// SetInitialInstanceState sets the state that any new instances will be started in.
func (srv *Server) SetInitialInstanceState(state ec2.InstanceState) {
	srv.mu.Lock()
	srv.initialInstanceState = state
	srv.mu.Unlock()
}

// URL returns the URL of the server.
func (srv *Server) URL() string {
	return srv.url
}

// serveHTTP serves the EC2 protocol.
func (srv *Server) serveHTTP(w http.ResponseWriter, req *http.Request) {
	req.ParseForm()

	a := srv.newAction()
	a.RequestId = fmt.Sprintf("req%d", srv.reqId.next())
	a.Request = req.Form

	// Methods on Server that deal with parsing user data
	// may fail. To save on error handling code, we allow these
	// methods to call fatalf, which will panic with an *ec2.Error
	// which will be caught here and returned
	// to the client as a properly formed EC2 error.
	defer func() {
		switch err := recover().(type) {
		case *ec2.Error:
			a.Err = err
			err.RequestId = a.RequestId
			writeError(w, err)
		case nil:
		default:
			panic(err)
		}
	}()

	f := actions[req.Form.Get("Action")]
	if f == nil {
		fatalf(400, "InvalidParameterValue", "Unrecognized Action")
	}

	response := f(srv, w, req, a.RequestId)
	a.Response = response

	w.Header().Set("Content-Type", `xml version="1.0" encoding="UTF-8"`)
	xmlMarshal(w, response)
}

// Instance returns the instance for the given instance id.
// It returns nil if there is no such instance.
func (srv *Server) Instance(id string) *Instance {
	srv.mu.Lock()
	defer srv.mu.Unlock()
	return srv.instances[id]
}

// writeError writes an appropriate error response.
// TODO how should we deal with errors when the
// error itself is potentially generated by backend-agnostic
// code?
func writeError(w http.ResponseWriter, err *ec2.Error) {
	// Error encapsulates an error returned by EC2.
	// TODO merge with ec2.Error when xml supports ignoring a field.
	type ec2error struct {
		Code      string // EC2 error code ("UnsupportedOperation", ...)
		Message   string // The human-oriented error message
		RequestId string
	}

	type Response struct {
		RequestId string
		Errors    []ec2error `xml:"Errors>Error"`
	}

	w.Header().Set("Content-Type", `xml version="1.0" encoding="UTF-8"`)
	w.WriteHeader(err.StatusCode)
	xmlMarshal(w, Response{
		RequestId: err.RequestId,
		Errors: []ec2error{{
			Code:    err.Code,
			Message: err.Message,
		}},
	})
}

// xmlMarshal is the same as xml.Marshal except that
// it panics on error. The marshalling should not fail,
// but we want to know if it does.
func xmlMarshal(w io.Writer, x interface{}) {
	if err := xml.NewEncoder(w).Encode(x); err != nil {
		panic(fmt.Errorf("error marshalling %#v: %v", x, err))
	}
}

// formToGroups parses a set of SecurityGroup form values
// as found in a RunInstances request, and returns the resulting
// slice of security groups.
// It calls fatalf if a group is not found.
func (srv *Server) formToGroups(form url.Values) []*securityGroup {
	var groups []*securityGroup
	for name, values := range form {
		switch {
		case strings.HasPrefix(name, "SecurityGroupId."):
			if g := srv.groups[values[0]]; g != nil {
				groups = append(groups, g)
			} else {
				fatalf(400, "InvalidGroup.NotFound", "unknown group id %q", values[0])
			}
		case strings.HasPrefix(name, "SecurityGroup."):
			var found *securityGroup
			for _, g := range srv.groups {
				if g.name == values[0] {
					found = g
				}
			}
			if found == nil {
				fatalf(400, "InvalidGroup.NotFound", "unknown group name %q", values[0])
			}
			groups = append(groups, found)
		}
	}
	return groups
}

// runInstances implements the EC2 RunInstances entry point.
func (srv *Server) runInstances(w http.ResponseWriter, req *http.Request, reqId string) interface{} {
	min := atoi(req.Form.Get("MinCount"))
	max := atoi(req.Form.Get("MaxCount"))
	if min < 0 || max < 1 {
		fatalf(400, "InvalidParameterValue", "bad values for MinCount or MaxCount")
	}
	if min > max {
		fatalf(400, "InvalidParameterCombination", "MinCount is greater than MaxCount")
	}
	var userData []byte
	if data := req.Form.Get("UserData"); data != "" {
		var err error
		userData, err = b64.DecodeString(data)
		if err != nil {
			fatalf(400, "InvalidParameterValue", "bad UserData value: %v", err)
		}
	}

	// TODO attributes still to consider:
	//    ImageId:                  accept anything, we can verify later
	//    KeyName                   ?
	//    InstanceType              ?
	//    KernelId                  ?
	//    RamdiskId                 ?
	//    AvailZone                 ?
	//    GroupName                 tag
	//    Monitoring                ignore?
	//    SubnetId                  ?
	//    DisableAPITermination     bool
	//    ShutdownBehavior          string
	//    PrivateIPAddress          string

	srv.mu.Lock()
	defer srv.mu.Unlock()

	// make sure that form fields are correct before creating the reservation.
	instType := req.Form.Get("InstanceType")
	imageId := req.Form.Get("ImageId")

	r := srv.newReservation(srv.formToGroups(req.Form))

	var resp ec2.RunInstancesResp
	resp.RequestId = reqId
	resp.ReservationId = r.id
	resp.OwnerId = ownerId

	for i := 0; i < max; i++ {
		inst := srv.newInstance(r, instType, imageId, srv.initialInstanceState)
		inst.UserData = userData
		resp.Instances = append(resp.Instances, inst.ec2instance())
	}
	return &resp
}

func (srv *Server) group(group ec2.SecurityGroup) *securityGroup {
	if group.Id != "" {
		return srv.groups[group.Id]
	}
	for _, g := range srv.groups {
		if g.name == group.Name {
			return g
		}
	}
	return nil
}

// NewInstances creates n new instances in srv with the given instance type,
// image ID,  initial state and security groups. If any group does not already
// exist, it will be created. NewInstances returns the ids of the new instances.
func (srv *Server) NewInstances(n int, instType string, imageId string, state ec2.InstanceState, groups []ec2.SecurityGroup) []string {
	srv.mu.Lock()
	defer srv.mu.Unlock()

	rgroups := make([]*securityGroup, len(groups))
	for i, group := range groups {
		g := srv.group(group)
		if g == nil {
			fatalf(400, "InvalidGroup.NotFound", "no such group %v", g)
		}
		rgroups[i] = g
	}
	r := srv.newReservation(rgroups)

	ids := make([]string, n)
	for i := 0; i < n; i++ {
		inst := srv.newInstance(r, instType, imageId, state)
		ids[i] = inst.id
	}
	return ids
}

func (srv *Server) newInstance(r *reservation, instType string, imageId string, state ec2.InstanceState) *Instance {
	inst := &Instance{
		id:          fmt.Sprintf("i-%d", srv.maxId.next()),
		instType:    instType,
		imageId:     imageId,
		state:       state,
		reservation: r,
	}
	srv.instances[inst.id] = inst
	r.instances[inst.id] = inst
	return inst
}

func (srv *Server) newReservation(groups []*securityGroup) *reservation {
	r := &reservation{
		id:        fmt.Sprintf("r-%d", srv.reservationId.next()),
		instances: make(map[string]*Instance),
		groups:    groups,
	}

	srv.reservations[r.id] = r
	return r
}

func (srv *Server) terminateInstances(w http.ResponseWriter, req *http.Request, reqId string) interface{} {
	srv.mu.Lock()
	defer srv.mu.Unlock()
	var resp ec2.TerminateInstancesResp
	resp.RequestId = reqId
	var insts []*Instance
	for attr, vals := range req.Form {
		if strings.HasPrefix(attr, "InstanceId.") {
			id := vals[0]
			inst := srv.instances[id]
			if inst == nil {
				fatalf(400, "InvalidInstanceID.NotFound", "no such instance id %q", id)
			}
			insts = append(insts, inst)
		}
	}
	for _, inst := range insts {
		resp.StateChanges = append(resp.StateChanges, inst.terminate())
	}
	return &resp
}

func (inst *Instance) terminate() (d ec2.InstanceStateChange) {
	d.PreviousState = inst.state
	inst.state = ShuttingDown
	d.CurrentState = inst.state
	d.InstanceId = inst.id
	return d
}

func (inst *Instance) ec2instance() ec2.Instance {
	// TODO(gz) Make a neater way of getting the counter back out than this
	var id int
	fmt.Sscanf(inst.id, "i-%d", &id)
	return ec2.Instance{
<<<<<<< HEAD
		InstanceId:       inst.id,
		InstanceType:     inst.instType,
		ImageId:          inst.imageId,
		DNSName:          fmt.Sprintf("%s.testing.invalid", inst.id),
		PrivateDNSName:   fmt.Sprintf("%s.internal.invalid", inst.id),
		IPAddress:        fmt.Sprintf("8.0.0.%d", id%256),
		PrivateIPAddress: fmt.Sprintf("127.0.0.%d", id%256),
=======
		InstanceId:   inst.id,
		InstanceType: inst.instType,
		ImageId:      inst.imageId,
		DNSName:      fmt.Sprintf("%s.example.com", inst.id),
		State:        inst.state,
>>>>>>> 99766f63
		// TODO the rest
	}
}

func (inst *Instance) matchAttr(attr, value string) (ok bool, err error) {
	switch attr {
	case "architecture":
		return value == "i386", nil
	case "instance-id":
		return inst.id == value, nil
	case "group-id":
		for _, g := range inst.reservation.groups {
			if g.id == value {
				return true, nil
			}
		}
		return false, nil
	case "group-name":
		for _, g := range inst.reservation.groups {
			if g.name == value {
				return true, nil
			}
		}
		return false, nil
	case "image-id":
		return value == inst.imageId, nil
	case "instance-state-code":
		code, err := strconv.Atoi(value)
		if err != nil {
			return false, err
		}
		return code&0xff == inst.state.Code, nil
	case "instance-state-name":
		return value == inst.state.Name, nil
	}
	return false, fmt.Errorf("unknown attribute %q", attr)
}

var (
	Pending      = ec2.InstanceState{0, "pending"}
	Running      = ec2.InstanceState{16, "running"}
	ShuttingDown = ec2.InstanceState{32, "shutting-down"}
	Terminated   = ec2.InstanceState{16, "terminated"}
	Stopped      = ec2.InstanceState{16, "stopped"}
)

func (srv *Server) createSecurityGroup(w http.ResponseWriter, req *http.Request, reqId string) interface{} {
	name := req.Form.Get("GroupName")
	if name == "" {
		fatalf(400, "InvalidParameterValue", "empty security group name")
	}
	srv.mu.Lock()
	defer srv.mu.Unlock()
	if srv.group(ec2.SecurityGroup{Name: name}) != nil {
		fatalf(400, "InvalidGroup.Duplicate", "group %q already exists", name)
	}
	g := &securityGroup{
		name:        name,
		description: req.Form.Get("GroupDescription"),
		id:          fmt.Sprintf("sg-%d", srv.groupId.next()),
		perms:       make(map[permKey]bool),
	}
	srv.groups[g.id] = g
	// we define a local type for this because ec2.CreateSecurityGroupResp
	// contains SecurityGroup, but the response to this request
	// should not contain the security group name.
	type CreateSecurityGroupResponse struct {
		RequestId string `xml:"requestId"`
		Return    bool   `xml:"return"`
		GroupId   string `xml:"groupId"`
	}
	r := &CreateSecurityGroupResponse{
		RequestId: reqId,
		Return:    true,
		GroupId:   g.id,
	}
	return r
}

func (srv *Server) notImplemented(w http.ResponseWriter, req *http.Request, reqId string) interface{} {
	fatalf(500, "InternalError", "not implemented")
	panic("not reached")
}

func (srv *Server) describeInstances(w http.ResponseWriter, req *http.Request, reqId string) interface{} {
	srv.mu.Lock()
	defer srv.mu.Unlock()
	insts := make(map[*Instance]bool)
	for name, vals := range req.Form {
		if !strings.HasPrefix(name, "InstanceId.") {
			continue
		}
		inst := srv.instances[vals[0]]
		if inst == nil {
			fatalf(400, "InvalidInstanceID.NotFound", "instance %q not found", vals[0])
		}
		insts[inst] = true
	}

	f := newFilter(req.Form)

	var resp ec2.InstancesResp
	resp.RequestId = reqId
	for _, r := range srv.reservations {
		var instances []ec2.Instance
		for _, inst := range r.instances {
			if len(insts) > 0 && !insts[inst] {
				continue
			}
			ok, err := f.ok(inst)
			if ok {
				instances = append(instances, inst.ec2instance())
			} else if err != nil {
				fatalf(400, "InvalidParameterValue", "describe instances: %v", err)
			}
		}
		if len(instances) > 0 {
			var groups []ec2.SecurityGroup
			for _, g := range r.groups {
				groups = append(groups, g.ec2SecurityGroup())
			}
			resp.Reservations = append(resp.Reservations, ec2.Reservation{
				ReservationId:  r.id,
				OwnerId:        ownerId,
				Instances:      instances,
				SecurityGroups: groups,
			})
		}
	}
	return &resp
}

func (srv *Server) describeSecurityGroups(w http.ResponseWriter, req *http.Request, reqId string) interface{} {
	// BUG similar bug to describeInstances, but for GroupName and GroupId
	srv.mu.Lock()
	defer srv.mu.Unlock()

	var groups []*securityGroup
	for name, vals := range req.Form {
		var g ec2.SecurityGroup
		switch {
		case strings.HasPrefix(name, "GroupName."):
			g.Name = vals[0]
		case strings.HasPrefix(name, "GroupId."):
			g.Id = vals[0]
		default:
			continue
		}
		sg := srv.group(g)
		if sg == nil {
			fatalf(400, "InvalidGroup.NotFound", "no such group %v", g)
		}
		groups = append(groups, sg)
	}
	if len(groups) == 0 {
		for _, g := range srv.groups {
			groups = append(groups, g)
		}
	}

	f := newFilter(req.Form)
	var resp ec2.SecurityGroupsResp
	resp.RequestId = reqId
	for _, group := range groups {
		ok, err := f.ok(group)
		if ok {
			resp.Groups = append(resp.Groups, ec2.SecurityGroupInfo{
				OwnerId:       ownerId,
				SecurityGroup: group.ec2SecurityGroup(),
				Description:   group.description,
				IPPerms:       group.ec2Perms(),
			})
		} else if err != nil {
			fatalf(400, "InvalidParameterValue", "describe security groups: %v", err)
		}
	}
	return &resp
}

func (srv *Server) authorizeSecurityGroupIngress(w http.ResponseWriter, req *http.Request, reqId string) interface{} {
	srv.mu.Lock()
	defer srv.mu.Unlock()
	g := srv.group(ec2.SecurityGroup{
		Name: req.Form.Get("GroupName"),
		Id:   req.Form.Get("GroupId"),
	})
	if g == nil {
		fatalf(400, "InvalidGroup.NotFound", "group not found")
	}
	perms := srv.parsePerms(req)

	for _, p := range perms {
		if g.perms[p] {
			fatalf(400, "InvalidPermission.Duplicate", "Permission has already been authorized on the specified group")
		}
	}
	for _, p := range perms {
		g.perms[p] = true
	}
	return &ec2.SimpleResp{
		XMLName:   xml.Name{"", "AuthorizeSecurityGroupIngressResponse"},
		RequestId: reqId,
	}
}

func (srv *Server) revokeSecurityGroupIngress(w http.ResponseWriter, req *http.Request, reqId string) interface{} {
	srv.mu.Lock()
	defer srv.mu.Unlock()
	g := srv.group(ec2.SecurityGroup{
		Name: req.Form.Get("GroupName"),
		Id:   req.Form.Get("GroupId"),
	})
	if g == nil {
		fatalf(400, "InvalidGroup.NotFound", "group not found")
	}
	perms := srv.parsePerms(req)

	// Note EC2 does not give an error if asked to revoke an authorization
	// that does not exist.
	for _, p := range perms {
		delete(g.perms, p)
	}
	return &ec2.SimpleResp{
		XMLName:   xml.Name{"", "RevokeSecurityGroupIngressResponse"},
		RequestId: reqId,
	}
}

var secGroupPat = regexp.MustCompile(`^sg-[a-z0-9]+$`)
var ipPat = regexp.MustCompile(`^[0-9]+\.[0-9]+\.[0-9]+\.[0-9]+/[0-9]+$`)
var ownerIdPat = regexp.MustCompile(`^[0-9]+$`)

// parsePerms returns a slice of permKey values extracted
// from the permission fields in req.
func (srv *Server) parsePerms(req *http.Request) []permKey {
	// perms maps an index found in the form to its associated
	// IPPerm. For instance, the form value with key
	// "IpPermissions.3.FromPort" will be stored in perms[3].FromPort
	perms := make(map[int]ec2.IPPerm)

	type subgroupKey struct {
		id1, id2 int
	}
	// Each IPPerm can have many source security groups.  The form key
	// for a source security group contains two indices: the index
	// of the IPPerm and the sub-index of the security group. The
	// sourceGroups map maps from a subgroupKey containing these
	// two indices to the associated security group. For instance,
	// the form value with key "IPPermissions.3.Groups.2.GroupName"
	// will be stored in sourceGroups[subgroupKey{3, 2}].Name.
	sourceGroups := make(map[subgroupKey]ec2.UserSecurityGroup)

	// For each value in the form we store its associated information in the
	// above maps. The maps are necessary because the form keys may
	// arrive in any order, and the indices are not
	// necessarily sequential or even small.
	for name, vals := range req.Form {
		val := vals[0]
		var id1 int
		var rest string
		if x, _ := fmt.Sscanf(name, "IpPermissions.%d.%s", &id1, &rest); x != 2 {
			continue
		}
		ec2p := perms[id1]
		switch {
		case rest == "FromPort":
			ec2p.FromPort = atoi(val)
		case rest == "ToPort":
			ec2p.ToPort = atoi(val)
		case rest == "IpProtocol":
			switch val {
			case "tcp", "udp", "icmp":
				ec2p.Protocol = val
			default:
				// check it's a well formed number
				atoi(val)
				ec2p.Protocol = val
			}
		case strings.HasPrefix(rest, "Groups."):
			k := subgroupKey{id1: id1}
			if x, _ := fmt.Sscanf(rest[len("Groups."):], "%d.%s", &k.id2, &rest); x != 2 {
				continue
			}
			g := sourceGroups[k]
			switch rest {
			case "UserId":
				// BUG if the user id is blank, this does not conform to the
				// way that EC2 handles it - a specified but blank owner id
				// can cause RevokeSecurityGroupIngress to fail with
				// "group not found" even if the security group id has been
				// correctly specified.
				// By failing here, we ensure that we fail early in this case.
				if !ownerIdPat.MatchString(val) {
					fatalf(400, "InvalidUserID.Malformed", "Invalid user ID: %q", val)
				}
				g.OwnerId = val
			case "GroupName":
				g.Name = val
			case "GroupId":
				if !secGroupPat.MatchString(val) {
					fatalf(400, "InvalidGroupId.Malformed", "Invalid group ID: %q", val)
				}
				g.Id = val
			default:
				fatalf(400, "UnknownParameter", "unknown parameter %q", name)
			}
			sourceGroups[k] = g
		case strings.HasPrefix(rest, "IpRanges."):
			var id2 int
			if x, _ := fmt.Sscanf(rest[len("IpRanges."):], "%d.%s", &id2, &rest); x != 2 {
				continue
			}
			switch rest {
			case "CidrIp":
				if !ipPat.MatchString(val) {
					fatalf(400, "InvalidPermission.Malformed", "Invalid IP range: %q", val)
				}
				ec2p.SourceIPs = append(ec2p.SourceIPs, val)
			default:
				fatalf(400, "UnknownParameter", "unknown parameter %q", name)
			}
		default:
			fatalf(400, "UnknownParameter", "unknown parameter %q", name)
		}
		perms[id1] = ec2p
	}
	// Associate each set of source groups with its IPPerm.
	for k, g := range sourceGroups {
		p := perms[k.id1]
		p.SourceGroups = append(p.SourceGroups, g)
		perms[k.id1] = p
	}

	// Now that we have built up the IPPerms we need, we check for
	// parameter errors and build up a permKey for each permission,
	// looking up security groups from srv as we do so.
	var result []permKey
	for _, p := range perms {
		if p.FromPort > p.ToPort {
			fatalf(400, "InvalidParameterValue", "invalid port range")
		}
		k := permKey{
			protocol: p.Protocol,
			fromPort: p.FromPort,
			toPort:   p.ToPort,
		}
		for _, g := range p.SourceGroups {
			if g.OwnerId != "" && g.OwnerId != ownerId {
				fatalf(400, "InvalidGroup.NotFound", "group %q not found", g.Name)
			}
			var ec2g ec2.SecurityGroup
			switch {
			case g.Id != "":
				ec2g.Id = g.Id
			case g.Name != "":
				ec2g.Name = g.Name
			}
			k.group = srv.group(ec2g)
			if k.group == nil {
				fatalf(400, "InvalidGroup.NotFound", "group %v not found", g)
			}
			result = append(result, k)
		}
		k.group = nil
		for _, ip := range p.SourceIPs {
			k.ipAddr = ip
			result = append(result, k)
		}
	}
	return result
}

func (srv *Server) deleteSecurityGroup(w http.ResponseWriter, req *http.Request, reqId string) interface{} {
	srv.mu.Lock()
	defer srv.mu.Unlock()
	g := srv.group(ec2.SecurityGroup{
		Name: req.Form.Get("GroupName"),
		Id:   req.Form.Get("GroupId"),
	})
	if g == nil {
		fatalf(400, "InvalidGroup.NotFound", "group not found")
	}
	for _, r := range srv.reservations {
		for _, h := range r.groups {
			if h == g && r.hasRunningMachine() {
				fatalf(500, "InvalidGroup.InUse", "group is currently in use by a running instance")
			}
		}
	}
	for _, sg := range srv.groups {
		// If a group refers to itself, it's ok to delete it.
		if sg == g {
			continue
		}
		for k := range sg.perms {
			if k.group == g {
				fatalf(500, "InvalidGroup.InUse", "group is currently in use by group %q", sg.id)
			}
		}
	}

	delete(srv.groups, g.id)
	return &ec2.SimpleResp{
		XMLName:   xml.Name{"", "DeleteSecurityGroupResponse"},
		RequestId: reqId,
	}
}

func (r *reservation) hasRunningMachine() bool {
	for _, inst := range r.instances {
		if inst.state.Code != ShuttingDown.Code && inst.state.Code != Terminated.Code {
			return true
		}
	}
	return false
}

type counter int

func (c *counter) next() (i int) {
	i = int(*c)
	(*c)++
	return
}

// atoi is like strconv.Atoi but is fatal if the
// string is not well formed.
func atoi(s string) int {
	i, err := strconv.Atoi(s)
	if err != nil {
		fatalf(400, "InvalidParameterValue", "bad number: %v", err)
	}
	return i
}

func fatalf(statusCode int, code string, f string, a ...interface{}) {
	panic(&ec2.Error{
		StatusCode: statusCode,
		Code:       code,
		Message:    fmt.Sprintf(f, a...),
	})
}<|MERGE_RESOLUTION|>--- conflicted
+++ resolved
@@ -548,7 +548,6 @@
 	var id int
 	fmt.Sscanf(inst.id, "i-%d", &id)
 	return ec2.Instance{
-<<<<<<< HEAD
 		InstanceId:       inst.id,
 		InstanceType:     inst.instType,
 		ImageId:          inst.imageId,
@@ -556,13 +555,7 @@
 		PrivateDNSName:   fmt.Sprintf("%s.internal.invalid", inst.id),
 		IPAddress:        fmt.Sprintf("8.0.0.%d", id%256),
 		PrivateIPAddress: fmt.Sprintf("127.0.0.%d", id%256),
-=======
-		InstanceId:   inst.id,
-		InstanceType: inst.instType,
-		ImageId:      inst.imageId,
-		DNSName:      fmt.Sprintf("%s.example.com", inst.id),
-		State:        inst.state,
->>>>>>> 99766f63
+		State:            inst.state,
 		// TODO the rest
 	}
 }
